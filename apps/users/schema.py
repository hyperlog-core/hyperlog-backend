import logging

import graphene
import graphql_jwt
from graphene_django import DjangoObjectType
from graphql_jwt.decorators import login_required

from django.contrib.auth import get_user_model, logout
from django.contrib.auth.hashers import check_password
from django.core.exceptions import ValidationError
from django.core.validators import validate_email
from django.db.utils import Error as DjangoDBError

from apps.base.schema import GenericResultMutation
from apps.base.utils import get_error_messages
from apps.users.models import User
from apps.users.utils import (
    create_user as create_user_util,
    delete_user as delete_user_util,
    github_trade_code_for_token,
    send_reset_password_email,
)

logger = logging.getLogger(__name__)


class UserType(DjangoObjectType):
    class Meta:
        model = User
        only_fields = [
            "id",
            "username",
            "email",
            "first_name",
            "last_name",
            "registered_at",
            "is_enrolled_for_mails",
            # From relations
            "profiles",
            "notifications",
            "widget",
        ]


class Query(graphene.ObjectType):
    user = graphene.Field(UserType, id=graphene.String(required=True))
    this_user = graphene.Field(UserType)

    @staticmethod
    def resolve_user(cls, info, **kwargs):
        return User.objects.get(id=kwargs.get("id"))

    @staticmethod
    @login_required
    def resolve_this_user(cls, info, **kwargs):
        if info.context.user.is_authenticated:
            return info.context.user


class Login(graphql_jwt.JSONWebTokenMutation):
    user = graphene.Field(UserType)

    @classmethod
    def resolve(cls, root, info, **kwargs):
        return cls(user=info.context.user)


class Register(GenericResultMutation):
    login = graphene.Field(Login)

    class Arguments:
        email = graphene.String(required=True)
        username = graphene.String(required=True)
        password = graphene.String(required=True)
        first_name = graphene.String(required=True)
        last_name = graphene.String(required=True)

    def mutate(self, info, email, username, password, first_name, last_name):
        user_creation = create_user_util(
            username=username,
            email=email,
            password=password,
            first_name=first_name,
            last_name=last_name,
        )

        if user_creation.success is True:
            return Register(
                success=True,
                login=Login.mutate(
                    self, info, username=username, password=password
                ),
            )
        else:
            return Register(
                success=user_creation.success, errors=user_creation.errors
            )


class IsUsernameValid(GenericResultMutation):
    """Checks if a username is valid and can be registerd

    Using the Mutation type so as to accommodate errors if any
    """

    class Arguments:
        username = graphene.String(required=True)

    def mutate(self, info, **kwargs):
        try:
            User._meta.get_field(User.USERNAME_FIELD).clean(
                kwargs.get("username"), User
            )
        except ValidationError as e:
            return IsUsernameValid(success=False, errors=get_error_messages(e))

        if User.objects.filter(username=kwargs.get("username")).exists():
            # Heads up: Removing the unique field from the error_messages
            # attribute in the model definition will result in unrendered
            # error messages like '%(model_name)s already has a ...'
            err_msg = User._meta.get_field("username").error_messages["unique"]
            return IsUsernameValid(success=False, errors=[err_msg])

        return IsUsernameValid(success=True)


class IsEmailValid(GenericResultMutation):
    """Checks if an email address is valid and can be registered

    Using the Mutation type so as to accommodate errors if any
    """

    class Arguments:
        email = graphene.String(required=True)

    def mutate(self, info, **kwargs):
        try:
            User._meta.get_field(User.EMAIL_FIELD).clean(
                kwargs.get("email"), User
            )
        except ValidationError as e:
            return IsEmailValid(success=False, errors=get_error_messages(e))

        if User.objects.filter(email=kwargs.get("email")):
            # Heads up: Removing the unique field from the error_messages
            # attribute in the model definition will result in unrendered
            # error messages like '%(model_name)s already has a ...'
            err_msg = User._meta.get_field("email").error_messages["unique"]
            return IsEmailValid(success=False, errors=[err_msg])

        return IsEmailValid(success=True)


class Logout(GenericResultMutation):
    """ Mutation to logout a user """

    def mutate(self, info):
        logout(info.context)
        return Logout(success=True)


class UpdateUser(GenericResultMutation):
    """Mutation to update user's profile details"""

    class Arguments:
        email = graphene.String()
        first_name = graphene.String()
        last_name = graphene.String()

    @login_required
    def mutate(self, info, **kwargs):
        user = info.context.user

        if kwargs.get("email") and user.email != kwargs.get("email"):
            email = kwargs["email"]
            # Check for unique constraint
            if get_user_model().objects.filter(email=email).exists():
                errors = [f"User with email {email} already exists"]
                return UpdateUser(success=False, errors=errors)

            try:
                validate_email(email)
                user.email = email
            except ValidationError as e:
                errors = get_error_messages(e)
                return UpdateUser(success=False, errors=errors)

        for field in ["first_name", "last_name"]:
            if kwargs.get(field):
                setattr(user, field, kwargs.get(field))

        try:
            user.save()
            return UpdateUser(success=True)
        except DjangoDBError as e:
            errors = get_error_messages(e)
            return UpdateUser(success=False, errors=errors)


class UpdatePassword(GenericResultMutation):
    class Arguments:
        old = graphene.String(required=True)
        new = graphene.String(required=True)

    @login_required
    def mutate(self, info, old, new):
        user = info.context.user
        encoded = user.password
        if check_password(old, encoded):
            user.set_password(new)
            user.save()
            return UpdatePassword(success=True)
        else:
            errors = ["Old password is incorrect"]
            return UpdatePassword(success=False, errors=errors)


class SendResetPasswordMail(GenericResultMutation):
    class Arguments:
        username = graphene.String(required=True)

    def mutate(self, info, username):
        UserModel = get_user_model()

        try:
            user = UserModel.objects.get(username=username)
        except UserModel.DoesNotExist:
            return SendResetPasswordMail(
                success=False, errors=["Invalid username"]
            )

        send_reset_password_email(user)
        return SendResetPasswordMail(success=True)


class DeleteUser(GenericResultMutation):
    """Mutation to delete a user"""

    @login_required
    def mutate(self, info, **kwargs):
        user = info.context.user

        delete_user_util(user)
        return DeleteUser(success=True)


class LoginWithGithub(GenericResultMutation):
    """Mutation to login user with GitHub OAuth"""

    token = graphene.String()
    user = graphene.Field(UserType)

    class Arguments:
        code = graphene.String(required=True)

    def mutate(self, info, code):
        gh_token = github_trade_code_for_token(code)
        if gh_token:
            # Get user details

            # Create user if does not exist

            # return LoginWithGithub(success=True, token=jwt_token, user=user)
            return
        else:
            return LoginWithGithub(
                success=False, errors=["Couldn't connect with GitHub"]
            )


class Mutation(object):
    verify_token = graphql_jwt.Verify.Field()
    refresh_token = graphql_jwt.Refresh.Field()
    register = Register.Field()
    login = Login.Field()
    logout = Logout.Field()
    update_user = UpdateUser.Field()
    delete_user = DeleteUser.Field()
    update_password = UpdatePassword.Field()
    is_username_valid = IsUsernameValid.Field()
    is_email_valid = IsEmailValid.Field()
<<<<<<< HEAD
    send_reset_password_mail = sendResetPasswordMail.Field()
    login_with_github = LoginWithGithub.Field()
=======
    send_reset_password_mail = SendResetPasswordMail.Field()
>>>>>>> 02abd02a
<|MERGE_RESOLUTION|>--- conflicted
+++ resolved
@@ -279,9 +279,5 @@
     update_password = UpdatePassword.Field()
     is_username_valid = IsUsernameValid.Field()
     is_email_valid = IsEmailValid.Field()
-<<<<<<< HEAD
-    send_reset_password_mail = sendResetPasswordMail.Field()
-    login_with_github = LoginWithGithub.Field()
-=======
     send_reset_password_mail = SendResetPasswordMail.Field()
->>>>>>> 02abd02a
+    login_with_github = LoginWithGithub.Field()